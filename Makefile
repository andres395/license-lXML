--- conflicted
+++ resolved
@@ -22,14 +22,14 @@
 	find '$(LICENSE_OUTPUT_DIR)' -mindepth 1 -maxdepth 1 -name .git -prune -o -type d -exec rm -rf {} \+
 	rm -f $(LICENSE_OUTPUT_DIR)/licenses.md
 	java -jar -DLocalFsfFreeJson=false -DlistedLicenseSchema="schema/ListedLicense.xsd" licenseListPublisher-$(TOOL_VERSION).jar LicenseRDFAGenerator src '$(LICENSE_OUTPUT_DIR)' $(VERSION) $(RELEASE_DATE) $(TEST_DATA) expected-warnings
-<<<<<<< HEAD
-	
-=======
->>>>>>> 439ad3bf
 	git -C '$(LICENSE_OUTPUT_DIR)' add -A .
 	git -C '$(LICENSE_OUTPUT_DIR)' commit --author "$(GIT_AUTHOR)" -m "$(COMMIT_MSG)"
 	git -C '$(LICENSE_OUTPUT_DIR)' push origin
 	
+.PHONY: release-license-data
+release-license-data: deploy-license-data
+	if [[ $(VERSION) =~ .+-g[a-f0-9]{7} ]] ; then echo Can not release license data - license list version $(VERSION) does not match a release pattern ;  	exit 1 ; else ; git -C '$(LICENSE_OUTPUT_DIR)' tag -a $(VERSION) -m "$(RELEASE_MESSAGE)" ; git -C '$(LICENSE_OUTPUT_DIR)' push --tags --quiet origin ; fi
+
 .PRECIOUS: licenseListPublisher-%.jar
 licenseListPublisher-%.jar:
 	curl -L https://dl.bintray.com/spdx/spdx-tools/org/spdx/licenseListPublisher/$*/licenseListPublisher-$*-jar-with-dependencies.jar >$@
