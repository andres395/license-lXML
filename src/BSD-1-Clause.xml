--- conflicted
+++ resolved
@@ -6,11 +6,7 @@
     </crossRefs>
     <copyrightText>
       <p>
-<<<<<<< HEAD
-        Copyright (c)<alt name="copyright" match=".+">[year] [owner]</alt>.
-=======
         Copyright (c) <alt name="copyright" match=".+">&lt;year&gt; &lt;owner&gt;</alt>
->>>>>>> 1e3f588b
         All rights reserved.
       </p>
     </copyrightText>
