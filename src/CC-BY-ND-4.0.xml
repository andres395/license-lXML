<?xml version="1.0" encoding="UTF-8"?>
<SPDXLicenseCollection xmlns="http://www.spdx.org/license">
   <license isOsiApproved="false" licenseId="CC-BY-ND-4.0"
            name="Creative Commons Attribution No Derivatives 4.0">
      <crossRefs>
         <crossRef>http://creativecommons.org/licenses/by-nd/4.0/legalcode</crossRef>
      </crossRefs>
      <titleText>
         <p><optional>Creative Commons </optional>Attribution-NoDerivatives 4.0 International</p>
      </titleText>
      <optional>
         <p>Creative Commons Corporation (“Creative Commons”) is not a law firm and does not provide legal services
         or legal advice. Distribution of Creative Commons public licenses does not create a lawyer-client or
         other relationship. Creative Commons makes its licenses and related information available on an
         “as-is” basis. Creative Commons gives no warranties regarding its licenses, any material licensed
         under their terms and conditions, or any related information. Creative Commons disclaims all liability
         for damages resulting from their use to the fullest extent possible.</p>
      </optional>
      <p>Using Creative Commons Public Licenses</p>
      <p>Creative Commons public licenses provide a standard set of terms and conditions that creators and other
         rights holders may use to share original works of authorship and other material subject to copyright
         and certain other rights specified in the public license below. The following considerations are for
         informational purposes only, are not exhaustive, and do not form part of our licenses.</p>
      <p>Considerations for licensors: Our public licenses are intended for use by those authorized to give the
         public permission to use material in ways otherwise restricted by copyright and certain other rights.
         Our licenses are irrevocable. Licensors should read and understand the terms and conditions of the
         license they choose before applying it. Licensors should also secure all rights necessary before
         applying our licenses so that the public can reuse the material as expected. Licensors should clearly
         mark any material not subject to the license. This includes other CC-licensed material, or material
         used under an exception or limitation to copyright. More considerations for licensors<alt match=": wiki.creativecommons.org/Considerations_for_licensors|\." name="considerationsLicensors">: wiki.creativecommons.org/Considerations_for_licensors</alt></p>
      <p>Considerations for the public: By using one of our public licenses, a licensor grants the public
         permission to use the licensed material under specified terms and conditions. If the licensor’s
         permission is not necessary for any reason–for example, because of any applicable exception or
         limitation to copyright–then that use is not regulated by the license. Our licenses grant only
         permissions under copyright and certain other rights that a licensor has authority to grant. Use of
         the licensed material may still be restricted for other reasons, including because others have
         copyright or other rights in the material. A licensor may make special requests, such as asking that
         all changes be marked or described. Although not required by our licenses, you are encouraged to
         respect those requests where reasonable. More<alt match=" |_" name="spaceUnderscore"> </alt>considerations for the public<alt match=": wiki.creativecommons.org/Considerations_for_licensees|\." name="considerationsLicensees">: wiki.creativecommons.org/Considerations_for_licensees</alt></p>
      <p>Creative Commons Attribution-NoDerivatives 4.0 International Public License</p>
      <p>By exercising the Licensed Rights (defined below), You accept and agree to be bound by the terms and
         conditions of this Creative Commons Attribution-NoDerivatives 4.0 International Public License
         ("Public License"). To the extent this Public License may be interpreted as a contract, You are
         granted the Licensed Rights in consideration of Your acceptance of these terms and conditions, and the
         Licensor grants You such rights in consideration of benefits the Licensor receives from making the
         Licensed Material available under these terms and conditions.</p>
      <p>Section 1 – Definitions.</p>
        <list>
          <item>
            <bullet>a.</bullet>
            Adapted Material means material subject to Copyright and Similar Rights that is derived from
               or based upon the Licensed Material and in which the Licensed Material is translated,
               altered, arranged, transformed, or otherwise modified in a manner requiring permission
               under the Copyright and Similar Rights held by the Licensor. For purposes of this Public
               License, where the Licensed Material is a musical work, performance, or sound recording,
               Adapted Material is always produced where the Licensed Material is synched in timed
               relation with a moving image.
          </item>
          <item>
            <bullet>b.</bullet>
            Copyright and Similar Rights means copyright and/or similar rights closely related to
               copyright including, without limitation, performance, broadcast, sound recording, and Sui
               Generis Database Rights, without regard to how the rights are labeled or categorized. For
               purposes of this Public License, the rights specified in Section 2(b)(1)-(2) are not
               Copyright and Similar Rights.
          </item>
          <item>
            <bullet>c.</bullet>
            Effective Technological Measures means those measures that, in the absence of proper
               authority, may not be circumvented under laws fulfilling obligations under Article 11 of
               the WIPO Copyright Treaty adopted on December 20, 1996, and/or similar international
               agreements.
          </item>
          <item>
            <bullet>d.</bullet>
            Exceptions and Limitations means fair use, fair dealing, and/or any other exception or
               limitation to Copyright and Similar Rights that applies to Your use of the Licensed
               Material.
          </item>
          <item>
            <bullet>e.</bullet>
            Licensed Material means the artistic or literary work, database, or other material to which
               the Licensor applied this Public License.
          </item>
          <item>
            <bullet>f.</bullet>
            Licensed Rights means the rights granted to You subject to the terms and conditions of this
               Public License, which are limited to all Copyright and Similar Rights that apply to Your
               use of the Licensed Material and that the Licensor has authority to license.
          </item>
          <item>
            <bullet>g.</bullet>
            Licensor means the individual(s) or entity(ies) granting rights under this Public License.
          </item>
          <item>
            <bullet>h.</bullet>
            Share means to provide material to the public by any means or process that requires
               permission under the Licensed Rights, such as reproduction, public display, public
               performance, distribution, dissemination, communication, or importation, and to make
               material available to the public including in ways that members of the public may access
               the material from a place and at a time individually chosen by them.
          </item>
          <item>
            <bullet>i.</bullet>
            Sui Generis Database Rights means rights other than copyright resulting from Directive
               96/9/EC of the European Parliament and of the Council of 11 March 1996 on the legal
               protection of databases, as amended and/or succeeded, as well as other essentially
               equivalent rights anywhere in the world.
          </item>
          <item>
            <bullet>j.</bullet>
            You means the individual or entity exercising the Licensed Rights under this Public License.
               Your has a corresponding meaning.
          </item>
        </list>
      <p>Section 2 – Scope.</p>
        <list>
          <item>
            <bullet>a.</bullet>
            License grant.
          <list>
               <item>
                  <bullet>1.</bullet>
              Subject to the terms and conditions of this Public License, the Licensor hereby grants
                 You a worldwide, royalty-free, non-sublicensable, non-exclusive, irrevocable license
                 to exercise the Licensed Rights in the Licensed Material to:
            <list>
                     <item>
                        <bullet>A.</bullet>
                reproduce and Share the Licensed Material, in whole or in part; and
              </item>
                     <item>
                        <bullet>B.</bullet>
                produce and reproduce, but not Share, Adapted Material.
              </item>
                  </list>
               </item>
               <item>
                  <bullet>2.</bullet>
              Exceptions and Limitations. For the avoidance of doubt, where Exceptions and Limitations
                 apply to Your use, this Public License does not apply, and You do not need to comply
                 with its terms and conditions.
            </item>
               <item>
                  <bullet>3.</bullet>
              Term. The term of this Public License is specified in Section 6(a).
            </item>
               <item>
                  <bullet>4.</bullet>
              Media and formats; technical modifications allowed. The Licensor authorizes You to
                 exercise the Licensed Rights in all media and formats whether now known or hereafter
                 created, and to make technical modifications necessary to do so. The Licensor waives
                 and/or agrees not to assert any right or authority to forbid You from making technical
                 modifications necessary to exercise the Licensed Rights, including technical
                 modifications necessary to circumvent Effective Technological Measures. For purposes
                 of this Public License, simply making modifications authorized by this Section 2(a)(4)
                 never produces Adapted Material.
            </item>
               <item>
                  <bullet>5.</bullet>
              Downstream recipients.
            <list>
                     <item>
                        <bullet>A.</bullet>
                Offer from the Licensor – Licensed Material. Every recipient of the Licensed Material
                   automatically receives an offer from the Licensor to exercise the Licensed Rights
                   under the terms and conditions of this Public License.
              </item>
                     <item>
                        <bullet>B.</bullet>
                No downstream restrictions. You may not offer or impose any additional or different
                   terms or conditions on, or apply any Effective Technological Measures to, the
                   Licensed Material if doing so restricts exercise of the Licensed Rights by any
                   recipient of the Licensed Material.
              </item>
                  </list>
               </item>
               <item>
                  <bullet>6.</bullet>
              No endorsement. Nothing in this Public License constitutes or may be construed as
                 permission to assert or imply that You are, or that Your use of the Licensed Material
                 is, connected with, or sponsored, endorsed, or granted official status by, the
                 Licensor or others designated to receive attribution as provided in Section
                 3(a)(1)(A)(i).
            </item>
            </list>
          </item>
          <item>
            <bullet>b.</bullet>
            Other rights.
          <list>
               <item>
                  <bullet>1.</bullet>
              Moral rights, such as the right of integrity, are not licensed under this Public License,
                 nor are publicity, privacy, and/or other similar personality rights; however, to the
                 extent possible, the Licensor waives and/or agrees not to assert any such rights held
                 by the Licensor to the limited extent necessary to allow You to exercise the Licensed
                 Rights, but not otherwise.
            </item>
               <item>
                  <bullet>2.</bullet>
              Patent and trademark rights are not licensed under this Public License.
            </item>
               <item>
                  <bullet>3.</bullet>
              To the extent possible, the Licensor waives any right to collect royalties from You for
                 the exercise of the Licensed Rights, whether directly or through a collecting society
                 under any voluntary or waivable statutory or compulsory licensing scheme. In all other
                 cases the Licensor expressly reserves any right to collect such royalties.
            </item>
            </list>
          </item>
        </list>
      <p>Section 3 – License Conditions.</p>
      <p>Your exercise of the Licensed Rights is expressly made subject to the following conditions.</p>
        <list>
          <item>
            <bullet>a.</bullet>
            Attribution.
          <list>
               <item>
                  <bullet>1.</bullet>
              If You Share the Licensed Material, You must:
            <list>
                     <item>
                        <bullet>A.</bullet>
                retain the following if it is supplied by the Licensor with the Licensed Material:
              <list>
                           <item>
                              <bullet>i.</bullet>
                    identification of the creator(s) of the Licensed Material and any others
                       designated to receive attribution, in any reasonable manner requested by
                       the Licensor (including by pseudonym if designated);
                  </item>
                           <item>
                              <bullet>ii.</bullet>
                    a copyright notice;
                  </item>
                           <item>
                              <bullet>iii.</bullet>
                    a notice that refers to this Public License;
                  </item>
                           <item>
                              <bullet>iv.</bullet>
                    a notice that refers to the disclaimer of warranties;
                  </item>
                           <item>
                              <bullet>v.</bullet>
                    a URI or hyperlink to the Licensed Material to the extent reasonably practicable;
                  </item>
                        </list>
                     </item>
                     <item>
                        <bullet>B.</bullet>
                indicate if You modified the Licensed Material and retain an indication of any
                   previous modifications; and
              </item>
                     <item>
                        <bullet>C.</bullet>
                indicate the Licensed Material is licensed under this Public License, and include the
                   text of, or the URI or hyperlink to, this Public License.
              </item>
                  </list>
               </item>
               <item>
                  <bullet>2.</bullet>
              For the avoidance of doubt, You do not have permission under this Public License to Share
                 Adapted Material.
            </item>
               <item>
                  <bullet>3.</bullet>
              You may satisfy the conditions in Section 3(a)(1) in any reasonable manner based on the
                 medium, means, and context in which You Share the Licensed Material. For example, it
                 may be reasonable to satisfy the conditions by providing a URI or hyperlink to a
                 resource that includes the required information.
            </item>
               <item>
                  <bullet>4.</bullet>
              If requested by the Licensor, You must remove any of the information required by Section
                 3(a)(1)(A) to the extent reasonably practicable.
            </item>
            </list>
          </item>
        </list>
      <p>Section 4 – Sui Generis Database Rights.</p>
      <p>Where the Licensed Rights include Sui Generis Database Rights that apply to Your use of
        the Licensed Material:</p>
        <list>
          <item>
            <bullet>a.</bullet>
            for the avoidance of doubt, Section 2(a)(1) grants You the right to extract, reuse,
               reproduce, and Share all or a substantial portion of the contents of the database,
               provided You do not Share Adapted Material;
          </item>
          <item>
            <bullet>b.</bullet>
            if You include all or a substantial portion of the database contents in a database in which
               You have Sui Generis Database Rights, then the database in which You have Sui Generis
               Database Rights (but not its individual contents) is Adapted Material; and
          </item>
          <item>
            <bullet>c.</bullet>
            You must comply with the conditions in Section 3(a) if You Share all or a substantial portion
               of the contents of the database.
              <br/>For the avoidance of doubt, this Section 4 supplements and does not replace Your
                   obligations under this Public License where the Licensed Rights include other
                   Copyright and Similar Rights.

          </item>
        </list>
      <p>Section 5 – Disclaimer of Warranties and Limitation of Liability.</p>
        <list>
          <item>
            <bullet>a.</bullet>
            Unless otherwise separately undertaken by the Licensor, to the extent possible, the Licensor
               offers the Licensed Material as-is and as-available, and makes no representations or
               warranties of any kind concerning the Licensed Material, whether express, implied,
               statutory, or other. This includes, without limitation, warranties of title,
               merchantability, fitness for a particular purpose, non-infringement, absence of latent or
               other defects, accuracy, or the presence or absence of errors, whether or not known or
               discoverable. Where disclaimers of warranties are not allowed in full or in part, this
               disclaimer may not apply to You.
          </item>
          <item>
            <bullet>b.</bullet>
            To the extent possible, in no event will the Licensor be liable to You on any legal theory
               (including, without limitation, negligence) or otherwise for any direct, special,
               indirect, incidental, consequential, punitive, exemplary, or other losses, costs,
               expenses, or damages arising out of this Public License or use of the Licensed Material,
               even if the Licensor has been advised of the possibility of such losses, costs, expenses,
               or damages. Where a limitation of liability is not allowed in full or in part, this
               limitation may not apply to You.
          </item>
          <item>
            <bullet>c.</bullet>
            The disclaimer of warranties and limitation of liability provided above shall be interpreted
               in a manner that, to the extent possible, most closely approximates an absolute disclaimer
               and waiver of all liability.
          </item>
        </list>
      <p>Section 6 – Term and Termination.</p>
        <list>
          <item>
            <bullet>a.</bullet>
            This Public License applies for the term of the Copyright and Similar Rights licensed here.
               However, if You fail to comply with this Public License, then Your rights under this
               Public License terminate automatically.
          </item>
          <item>
            <bullet>b.</bullet>
            Where Your right to use the Licensed Material has terminated under Section 6(a), it reinstates:
          <list>
               <item>
                  <bullet>1.</bullet>
              automatically as of the date the violation is cured, provided it is cured within 30 days
                 of Your discovery of the violation; or
            </item>
               <item>
                  <bullet>2.</bullet>
              upon express reinstatement by the Licensor.
            </item>
            </list>
          </item>
          <item>
            <bullet>c.</bullet>
            For the avoidance of doubt, this Section 6(b) does not affect any right the Licensor may have
               to seek remedies for Your violations of this Public License.
          </item>
          <item>
            <bullet>d.</bullet>
            For the avoidance of doubt, the Licensor may also offer the Licensed Material under separate
               terms or conditions or stop distributing the Licensed Material at any time; however, doing
               so will not terminate this Public License.
          </item>
          <item>
            <bullet>e.</bullet>
            Sections 1, 5, 6, 7, and 8 survive termination of this Public License.
          </item>
        </list>
      <p>Section 7 – Other Terms and Conditions.</p>
        <list>
          <item>
            <bullet>a.</bullet>
            The Licensor shall not be bound by any additional or different terms or conditions
               communicated by You unless expressly agreed.
          </item>
          <item>
            <bullet>b.</bullet>
            Any arrangements, understandings, or agreements regarding the Licensed Material not stated
               herein are separate from and independent of the terms and conditions of this Public
               License.
          </item>
        </list>
      <p>Section 8 – Interpretation.</p>
        <list>
          <item>
            <bullet>a.</bullet>
            For the avoidance of doubt, this Public License does not, and shall not be interpreted to,
               reduce, limit, restrict, or impose conditions on any use of the Licensed Material that
               could lawfully be made without permission under this Public License.
          </item>
          <item>
            <bullet>b.</bullet>
            To the extent possible, if any provision of this Public License is deemed unenforceable, it
               shall be automatically reformed to the minimum extent necessary to make it enforceable. If
               the provision cannot be reformed, it shall be severed from this Public License without
               affecting the enforceability of the remaining terms and conditions.
          </item>
          <item>
            <bullet>c.</bullet>
            No term or condition of this Public License will be waived and no failure to comply consented
               to unless expressly agreed to by the Licensor.
          </item>
          <item>
            <bullet>d.</bullet>
            Nothing in this Public License constitutes or may be interpreted as a limitation upon, or
               waiver of, any privileges and immunities that apply to the Licensor or You, including from
               the legal processes of any jurisdiction or authority.
          </item>
        </list>
      <p>Creative Commons is not a party to its public licenses. Notwithstanding, Creative Commons may elect to
         apply one of its public licenses to material it publishes and in those instances will be considered
<<<<<<< HEAD
         the “Licensor.” Except for the limited purpose of indicating that material is shared under a Creative
         Commons public license or as otherwise permitted by the Creative Commons policies published at
         creativecommons.org/policies, Creative Commons does not authorize the use of the trademark “Creative
         Commons” or any other trademark or logo of Creative Commons without its prior written consent
         including, without limitation, in connection with any unauthorized modifications to any of its public
         licenses or any other arrangements, understandings, or agreements concerning use of licensed material.
         For the avoidance of doubt, this paragraph does not form part of the public licenses.</p>
      <p>Creative Commons may be contacted at creativecommons.org.</p>
=======
         the “Licensor.” <optional>The text of the Creative Commons public licenses is dedicated to the public
         domain under the CC0 Public Domain Dedication.</optional> Except for the limited purpose of indicating
         that material is shared under a Creative Commons public license or as otherwise permitted by the
         Creative Commons policies published at creativecommons.org/policies, Creative Commons does not
         authorize the use of the trademark “Creative Commons” or any other trademark or logo of Creative
         Commons without its prior written consent including, without limitation, in connection with any
         unauthorized modifications to any of its public licenses or any other arrangements, understandings, or
         agreements concerning use of licensed material. For the avoidance of doubt, this paragraph does not
         form part of the public licenses.
        <br/>Creative Commons may be contacted at creativecommons.org. </p>
>>>>>>> dd2c853b
    </license>
</SPDXLicenseCollection><|MERGE_RESOLUTION|>--- conflicted
+++ resolved
@@ -420,16 +420,6 @@
         </list>
       <p>Creative Commons is not a party to its public licenses. Notwithstanding, Creative Commons may elect to
          apply one of its public licenses to material it publishes and in those instances will be considered
-<<<<<<< HEAD
-         the “Licensor.” Except for the limited purpose of indicating that material is shared under a Creative
-         Commons public license or as otherwise permitted by the Creative Commons policies published at
-         creativecommons.org/policies, Creative Commons does not authorize the use of the trademark “Creative
-         Commons” or any other trademark or logo of Creative Commons without its prior written consent
-         including, without limitation, in connection with any unauthorized modifications to any of its public
-         licenses or any other arrangements, understandings, or agreements concerning use of licensed material.
-         For the avoidance of doubt, this paragraph does not form part of the public licenses.</p>
-      <p>Creative Commons may be contacted at creativecommons.org.</p>
-=======
          the “Licensor.” <optional>The text of the Creative Commons public licenses is dedicated to the public
          domain under the CC0 Public Domain Dedication.</optional> Except for the limited purpose of indicating
          that material is shared under a Creative Commons public license or as otherwise permitted by the
@@ -439,7 +429,6 @@
          unauthorized modifications to any of its public licenses or any other arrangements, understandings, or
          agreements concerning use of licensed material. For the avoidance of doubt, this paragraph does not
          form part of the public licenses.
-        <br/>Creative Commons may be contacted at creativecommons.org. </p>
->>>>>>> dd2c853b
+        <p>Creative Commons may be contacted at creativecommons.org.</p>
     </license>
 </SPDXLicenseCollection>